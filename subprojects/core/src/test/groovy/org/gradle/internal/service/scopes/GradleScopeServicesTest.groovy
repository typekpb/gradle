--- conflicted
+++ resolved
@@ -31,13 +31,10 @@
 import org.gradle.execution.TaskSelector
 import org.gradle.execution.taskgraph.DefaultTaskGraphExecuter
 import org.gradle.initialization.BuildCancellationToken
-<<<<<<< HEAD
 import org.gradle.initialization.DefaultParallelismConfiguration
 import org.gradle.internal.concurrent.ParallelExecutionManager
-=======
 import org.gradle.internal.logging.text.StyledTextOutputFactory
 import org.gradle.internal.logging.text.TestStyledTextOutputFactory
->>>>>>> 0fe52d64
 import org.gradle.internal.work.WorkerLeaseRegistry
 import org.gradle.internal.time.TimeProvider
 import org.gradle.internal.concurrent.ExecutorFactory
@@ -81,11 +78,8 @@
         parent.get(ResourceLockCoordinationService) >> Stub(ResourceLockCoordinationService)
         parent.get(Instantiator) >> Stub(Instantiator)
         parent.get(WorkerLeaseRegistry) >> Stub(WorkerLeaseRegistry)
-<<<<<<< HEAD
         parent.get(ParallelExecutionManager) >> Stub(ParallelExecutionManager) { _ * getParallelismConfiguration() >> DefaultParallelismConfiguration.DEFAULT }
-=======
         parent.get(StyledTextOutputFactory) >> new TestStyledTextOutputFactory()
->>>>>>> 0fe52d64
         gradle.getStartParameter() >> startParameter
         pluginRegistryParent.createChild(_, _, _) >> pluginRegistryChild
         parent.hasService(_) >> true
